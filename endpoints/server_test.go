--- conflicted
+++ resolved
@@ -104,7 +104,6 @@
 	return nil
 }
 
-<<<<<<< HEAD
 type SliceMsg struct {
 	Strings []string
 	Ints    []int
@@ -113,7 +112,9 @@
 }
 
 func (s *ServerTestService) TestSliceMsg(r *http.Request, req *SliceMsg) error {
-=======
+	return nil
+}
+
 type MinMaxMsg struct {
 	Age    int32   `endpoints:"min=0,max=100"`
 	Weight float32 `endpoints:"min=3.14,max=31.4"`
@@ -121,7 +122,6 @@
 }
 
 func (s *ServerTestService) TestMinMax(r *http.Request, req *MinMaxMsg) error {
->>>>>>> f3a38946
 	return nil
 }
 
@@ -250,19 +250,17 @@
 		{"POST", "TestDefault", `{"age": 20}`, ``, http.StatusOK},
 		{"POST", "TestDefault", `{"weight": 3.14}`, ``, http.StatusOK},
 		{"POST", "TestDefault", `{"name":"francesc", "age": 20}`, ``, http.StatusOK},
-<<<<<<< HEAD
 
 		{"POST", "TestSliceMsg", `{}`, ``, http.StatusOK},
 		{"POST", "TestSliceMsg", `{"strings":["a", "b"]}`, ``, http.StatusOK},
 		{"POST", "TestSliceMsg", `{"ints":[1, 2]}`, ``, http.StatusOK},
 		{"POST", "TestSliceMsg", `{"bytes":[0, 1]}`, ``, http.StatusOK},
 		{"POST", "TestSliceMsg", `{"bools":[true, false]}`, ``, http.StatusOK},
-=======
+
 		{"POST", "TestMinMax", `{"age":10,"weight":5,"grade":"C"}`, ``, http.StatusOK},
 		{"POST", "TestMinMax", `{"age":123,"weight":5,"grade":"C"}`, ``, http.StatusBadRequest},
 		{"POST", "TestMinMax", `{"age":10,"weight":1,"grade":"C"}`, ``, http.StatusBadRequest},
 		{"POST", "TestMinMax", `{"age":10,"weight":5,"grade":"G"}`, ``, http.StatusBadRequest},
->>>>>>> f3a38946
 	}
 
 	for i, tt := range tts {
