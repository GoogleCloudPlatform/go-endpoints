// Copyright 2009 The Go Authors. All rights reserved.
// Copyright 2012 The Gorilla Authors. All rights reserved.
// Use of this source code is governed by a BSD-style
// license that can be found in the LICENSE file.

package endpoints

import (
	"bytes"
	"encoding/json"
	"fmt"
	"net/http"
	"reflect"
	"strings"
	// Mainly for debug logging
	"io/ioutil"
)

// Server serves registered RPC services using registered codecs.
type Server struct {
	root     string
	services *serviceMap
}

// NewServer returns a new RPC server.
func NewServer(root string) *Server {
	if root == "" {
		root = "/_ah/spi/"
	} else if root[len(root)-1] != '/' {
		root += "/"
	}

	server := &Server{root: root, services: new(serviceMap)}
	backend := newBackendService(server)
	server.services.register(backend, "BackendService", "", "", true, true)
	return server
}

// RegisterService adds a new service to the server.
//
// The name parameter is optional: if empty it will be inferred from
// the receiver type name.
//
// Methods from the receiver will be extracted if these rules are satisfied:
//
//    - The receiver is exported (begins with an upper case letter) or local
//      (defined in the package registering the service).
//    - The method name is exported.
//    - The method has either 2 arguments and 2 return values:
//      *http.Request|Context, *arg => *reply, error
//      or 3 arguments and 1 return value:
//      *http.Request|Context, *arg, *reply => error
//    - The first argument is either *http.Request or Context.
//    - Second argument (*arg) and *reply are exported or local.
//    - First argument, *arg and *reply are all pointers.
//    - First (or second, if method has 2 arguments) return value is of type error.
//
// All other methods are ignored.
func (s *Server) RegisterService(srv interface{}, name, ver, desc string, isDefault bool) (*RPCService, error) {
	return s.services.register(srv, name, ver, desc, isDefault, false)
}

// RegisterServiceWithDefaults will register provided service and will try to
// infer Endpoints config params from its method names and types.
// See RegisterService for details.
func (s *Server) RegisterServiceWithDefaults(srv interface{}) (*RPCService, error) {
	return s.RegisterService(srv, "", "", "", true)
}

// ServiceByName returns a registered service or nil if there's no service
// registered by that name.
func (s *Server) ServiceByName(serviceName string) *RPCService {
	return s.services.serviceByName(serviceName)
}

// HandleHTTP adds Server s to specified http.ServeMux.
// If no mux is provided http.DefaultServeMux will be used.
func (s *Server) HandleHTTP(mux *http.ServeMux) {
	if mux == nil {
		mux = http.DefaultServeMux
	}
	mux.Handle(s.root, s)
}

// ServeHTTP is Server's implementation of http.Handler interface.
func (s *Server) ServeHTTP(w http.ResponseWriter, r *http.Request) {
	c := NewContext(r)
	defer func() {
		destroyContext(c)
	}()

	// Always respond with JSON, even when an error occurs.
	// Note: API server doesn't expect an encoding in Content-Type header.
	w.Header().Set("Content-Type", "application/json")

	if r.Method != "POST" {
		err := fmt.Errorf("rpc: POST method required, got %q", r.Method)
		writeError(w, err)
		return
	}

	// methodName has "ServiceName.MethodName" format.
	var methodName string
	idx := strings.LastIndex(r.URL.Path, "/")
	if idx < 0 {
		writeError(w, fmt.Errorf("rpc: no method in path %q", r.URL.Path))
		return
	}
	methodName = r.URL.Path[idx+1:]

	// Get service method specs
	serviceSpec, methodSpec, err := s.services.get(methodName)
	if err != nil {
		writeError(w, err)
		return
	}

	// Initialize RPC method request
	reqValue := reflect.New(methodSpec.ReqType)

	body, err := ioutil.ReadAll(r.Body)
	r.Body.Close()
	if err != nil {
		writeError(w, err)
		return
	}
	c.Debugf("SPI request body: %s", body)

	// if err := json.NewDecoder(r.Body).Decode(req.Interface()); err != nil {
	// 	writeError(w, fmt.Errorf("Error while decoding JSON: %q", err))
	// 	return
	// }
	if err := json.Unmarshal(body, reqValue.Interface()); err != nil {
		writeError(w, err)
		return
	}

<<<<<<< HEAD
	if err := validateRequest(reqValue.Interface()); err != nil {
		writeError(w, err)
		return
	}
=======
	// Restore the body in the original request.
	r.Body = ioutil.NopCloser(bytes.NewReader(body))
>>>>>>> cc63541d

	numIn, numOut := methodSpec.method.Type.NumIn(), methodSpec.method.Type.NumOut()
	// Construct arguments for the method call
	var httpReqOrCtx interface{} = r
	if methodSpec.wantsContext {
		httpReqOrCtx = c
	}
	args := []reflect.Value{serviceSpec.rcvr, reflect.ValueOf(httpReqOrCtx)}
	if numIn > 2 {
		args = append(args, reqValue)
	}

	var respValue reflect.Value
	if numIn > 3 {
		respValue = reflect.New(methodSpec.RespType)
		args = append(args, respValue)
	}

	// Invoke the service method
	var errValue reflect.Value
	res := methodSpec.method.Func.Call(args)
	if numOut == 2 {
		respValue = res[0]
		errValue = res[1]
	} else {
		errValue = res[0]
	}

	// Check if method returned an error
	if err := errValue.Interface(); err != nil {
		writeError(w, err.(error))
		return
	}

	// Encode non-error response
	if numIn == 4 || numOut == 2 {
		if err := json.NewEncoder(w).Encode(respValue.Interface()); err != nil {
			writeError(w, err)
		}
	}
}

// DefaultServer is the default RPC server, so you don't have to explicitly
// create one.
var DefaultServer *Server

// RegisterService registers a service using DefaultServer.
// See Server.RegisterService for details.
func RegisterService(srv interface{}, name, ver, desc string, isDefault bool) (
	*RPCService, error) {

	return DefaultServer.RegisterService(srv, name, ver, desc, isDefault)
}

// RegisterServiceWithDefaults registers a service using DefaultServer.
// See Server.RegisterServiceWithDefaults for details.
func RegisterServiceWithDefaults(srv interface{}) (*RPCService, error) {
	return DefaultServer.RegisterServiceWithDefaults(srv)
}

// HandleHTTP calls DefaultServer's HandleHTTP method using default serve mux.
func HandleHTTP() {
	DefaultServer.HandleHTTP(nil)
}

// TODO: var DefaultServer = NewServer("") won't work so it's in the init()
// function for now.
func init() {
	DefaultServer = NewServer("")
}<|MERGE_RESOLUTION|>--- conflicted
+++ resolved
@@ -135,15 +135,13 @@
 		return
 	}
 
-<<<<<<< HEAD
 	if err := validateRequest(reqValue.Interface()); err != nil {
 		writeError(w, err)
 		return
 	}
-=======
+
 	// Restore the body in the original request.
 	r.Body = ioutil.NopCloser(bytes.NewReader(body))
->>>>>>> cc63541d
 
 	numIn, numOut := methodSpec.method.Type.NumIn(), methodSpec.method.Type.NumOut()
 	// Construct arguments for the method call
